// SPDX-License-Identifier: MIT OR Apache-2.0
//
// Copyright 2022-2023, John McNamara, jmcnamara@cpan.org

//! An example of formatting the chart border element.

use rust_xlsxwriter::{Chart, ChartFormat, ChartType, Workbook, XlsxError};

fn main() -> Result<(), XlsxError> {
    let mut workbook = Workbook::new();
    let worksheet = workbook.add_worksheet();

    // Add some data for the chart.
    worksheet.write(0, 0, 10)?;
    worksheet.write(1, 0, 40)?;
    worksheet.write(2, 0, 50)?;
    worksheet.write(3, 0, 20)?;
    worksheet.write(4, 0, 10)?;
    worksheet.write(5, 0, 50)?;

    // Create a simple Column chart.
    let mut chart = Chart::new(ChartType::Column);

    // Add a data series with formatting.
    chart
        .add_series()
        .set_values("Sheet1!$A$1:$A$6")
<<<<<<< HEAD
        .set_format(&mut ChartFormat::new());
=======
        .set_format(ChartFormat::new().set_border_color("#FF0000"));
>>>>>>> 07e4a886

    // Add the chart to the worksheet.
    worksheet.insert_chart(0, 2, &chart)?;

    // Save the file.
    workbook.save("chart.xlsx")?;

    Ok(())
}<|MERGE_RESOLUTION|>--- conflicted
+++ resolved
@@ -25,11 +25,7 @@
     chart
         .add_series()
         .set_values("Sheet1!$A$1:$A$6")
-<<<<<<< HEAD
-        .set_format(&mut ChartFormat::new());
-=======
         .set_format(ChartFormat::new().set_border_color("#FF0000"));
->>>>>>> 07e4a886
 
     // Add the chart to the worksheet.
     worksheet.insert_chart(0, 2, &chart)?;
